--- conflicted
+++ resolved
@@ -9,13 +9,9 @@
 import tensorflow as tf
 
 
-<<<<<<< HEAD
 from octo.data.utils.data_utils import binarize_gripper_actions
 
-def stack_and_pad(history: list, num_obs: int):
-=======
 def stack_and_pad(history: deque, num_obs: int):
->>>>>>> 5eaa5c69
     """
     Converts a list of observation dictionaries (`history`) into a single observation dictionary
     by stacking the values. Adds a padding mask to the observation that denotes which timesteps
@@ -313,11 +309,6 @@
             action_proprio_metadata,
             is_leaf=lambda x: isinstance(x, list),
         )
-<<<<<<< HEAD
-
-        self.normalization_type = normalization_type
-=======
->>>>>>> 5eaa5c69
         super().__init__(env)
 
     def normalize(self, data, metadata):
