--- conflicted
+++ resolved
@@ -136,12 +136,8 @@
     goal_relabeling_strategy: Optional[str] = None,
     goal_relabeling_kwargs: dict = {},
     augment_kwargs: dict = {},
-<<<<<<< HEAD
     window_size: int = 1,
-=======
     resize_size: Optional[Tuple[int, int]] = None,
-    horizon: int = 2,
->>>>>>> d7a2a18a
     skip_unlabeled: bool = False,
     action_proprio_metadata: Optional[dict] = None,
     action_proprio_normalization_type: Optional[str] = None,
@@ -156,12 +152,8 @@
         goal_relabeling_kwargs (dict, optional): Additional keyword arguments to pass to the goal relabeling function.
         augment_kwargs (dict, optional): Keyword arguments to pass to the augmentation function. See
             `dlimp.augmentations.augment_image` for documentation.
-<<<<<<< HEAD
+        resize_size (tuple, optional): target (height, width) for all RGB and depth images, default to no resize.
         window_size (int, optional): The length of the snippets that trajectories are chunked into.
-=======
-        resize_size (tuple, optional): target (height, width) for all RGB and depth images, default to no resize.
-        horizon (int, optional): The length of the snippets that trajectories are chunked into.
->>>>>>> d7a2a18a
         skip_unlabeled (bool, optional): Whether to skip trajectories with no language labels.
         action_proprio_metadata (Optional[dict], optional): A dictionary containing metadata about the action and
             proprio statistics. If None, no normalization is performed.
