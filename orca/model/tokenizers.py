--- conflicted
+++ resolved
@@ -61,14 +61,9 @@
             return jnp.concatenate([obs[key] for key in self.image_obs_keys], axis=-1)
 
         # observations["image"] is (batch, obs_horizon, height, width, channel)
-<<<<<<< HEAD
-        # goals["image"] is (batch, height, width, channel)
+        # tasks["image"] is (batch, height, width, channel)
         image = assemble_image_obs(observations)
         b, t, h, w, c = image.shape
-=======
-        # tasks["image"] is (batch, height, width, channel)
-        b, t, h, w, c = observations["image"].shape
->>>>>>> 2b0f8259
         if self.conditioning_type == "none":
             # late-fusion architecture, image encoder doesn't see task and obs together
             image = jnp.reshape(image, (b * t, h, w, c))
@@ -76,21 +71,11 @@
             image_tokens = jnp.reshape(image_tokens, (b, t, -1, image_tokens.shape[-1]))
         elif self.conditioning_type == "goal_image":
             # early-fusion goal-image only architecture, concatenate obs and goal image channel-wise
-<<<<<<< HEAD
-            image = jnp.concatenate([image[:, -1], assemble_image_obs(goals)], axis=-1)
+            image = jnp.concatenate([image[:, -1], assemble_image_obs(tasks)], axis=-1)
             image_tokens = encoders[self.encoder](**self.encoder_kwargs)(image)
             image_tokens = jnp.reshape(image_tokens, (b, -1, image_tokens.shape[-1]))
         elif self.conditioning_type == "goal_image_no_obs":
-            image = assemble_image_obs(goals)
-=======
-            image = jnp.concatenate(
-                [observations["image"][:, -1], tasks["image"]], axis=-1
-            )
-            image_tokens = encoders[self.encoder](**self.encoder_kwargs)(image)
-            image_tokens = jnp.reshape(image_tokens, (b, -1, image_tokens.shape[-1]))
-        elif self.conditioning_type == "goal_image_no_obs":
-            image = tasks["image"]
->>>>>>> 2b0f8259
+            image = assemble_image_obs(tasks)
             image_tokens = encoders[self.encoder](**self.encoder_kwargs)(image)
             image_tokens = jnp.reshape(image_tokens, (b, -1, image_tokens.shape[-1]))
         elif self.conditioning_type == "film_language":
