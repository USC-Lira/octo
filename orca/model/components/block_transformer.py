--- conflicted
+++ resolved
@@ -1,9 +1,8 @@
 # Written by Dibya
 from enum import Enum
 from fnmatch import fnmatch
-from functools import cache
 import logging
-from typing import Mapping, Tuple
+from typing import Mapping
 
 import einops
 import flax
@@ -14,11 +13,7 @@
 
 from orca.model.components.base import TokenGroup
 from orca.model.components.transformer import Transformer
-<<<<<<< HEAD
 from orca.utils.typing import Any, Dict, Sequence, Tuple, Union
-=======
-from orca.utils.typing import Sequence, Union
->>>>>>> fcb5db9e
 
 
 class AttentionRule(Enum):
@@ -45,12 +40,7 @@
     """
 
     name: str
-<<<<<<< HEAD
-    attention_rules: Dict[str, AttentionRule]
-=======
-    tokens: jax.typing.ArrayLike  # with shape (batch, n_tokens, token_embedding_size)
     attention_rules: Mapping[str, AttentionRule]
->>>>>>> fcb5db9e
 
     def __post_init__(self):
         assert (
@@ -63,17 +53,11 @@
 class TimestepGroup(TokenGroup):
     """A group of tokens that is repeated for each timestep. (e.g. observation tokens)
 
-<<<<<<< HEAD
     See PrefixGroup for details on the name and attention_rules fields.
     """
 
     name: str = flax.struct.field(pytree_node=False)
-    attention_rules: Dict[str, AttentionRule] = flax.struct.field(pytree_node=False)
-=======
-    name: str
-    tokens: jax.typing.ArrayLike  # with shape (batch, horizon, n_tokens, token_embedding_size)
-    attention_rules: Mapping[str, AttentionRule]
->>>>>>> fcb5db9e
+    attention_rules: Mapping[str, AttentionRule] = flax.struct.field(pytree_node=False)
 
     def __post_init__(self):
         assert (
@@ -148,10 +132,6 @@
         self,
         prefix_groups: Sequence[PrefixGroup],
         timestep_groups: Sequence[TimestepGroup],
-<<<<<<< HEAD
-=======
-        timestep_pad_mask: jax.typing.ArrayLike,
->>>>>>> fcb5db9e
         train: bool,
         verbose: bool = False,
     ) -> Tuple[Sequence[PrefixGroup], Sequence[TimestepGroup]]:
@@ -294,10 +274,6 @@
         self,
         prefix_groups: Sequence[PrefixGroup],
         timestep_groups: Sequence[TimestepGroup],
-<<<<<<< HEAD
-=======
-        timestep_pad_mask: jax.typing.ArrayLike,
->>>>>>> fcb5db9e
     ):
         """
         Args:
@@ -352,14 +328,8 @@
 
     def generate_pad_attention_mask(
         self,
-<<<<<<< HEAD
-        prefix_groups: Sequence[PrefixGroup],
-        timestep_groups: Sequence[TimestepGroup],
-=======
-        timestep_pad_mask: jax.typing.ArrayLike,
-        tokens_per_time_step: int,
-        tokens_for_prefix: int,
->>>>>>> fcb5db9e
+        prefix_groups: Sequence[PrefixGroup],
+        timestep_groups: Sequence[TimestepGroup],
     ):
         """
         Generate a nn.MultiHeadDotProductAttention mask that ignores padding by masks from all timestep groups,
