"""
This script shows how we evaluated a finetuned Octo model on a real WidowX robot. While the exact specifics may not
be applicable to your use case, this script serves as a didactic example of how to use Octo in a real-world setting.

If you wish, you may reproduce these results by [reproducing the robot setup](https://rail-berkeley.github.io/bridgedata/)
and installing [the robot controller](https://github.com/rail-berkeley/bridge_data_robot)
"""

from datetime import datetime
from functools import partial
import os
import time

from absl import app, flags, logging
import click
import cv2
from envs.widowx_env import convert_obs, state_to_eep, wait_for_obs, WidowXGym
import imageio
import jax
import jax.numpy as jnp
import numpy as np
from widowx_envs.widowx_env_service import WidowXClient, WidowXConfigs, WidowXStatus

from octo.model.octo_model import OctoModel
from octo.utils.gym_wrappers import HistoryWrapper, TemporalEnsembleWrapper
from octo.utils.train_callbacks import supply_rng

np.set_printoptions(suppress=True)

logging.set_verbosity(logging.WARNING)

FLAGS = flags.FLAGS

flags.DEFINE_string(
    "checkpoint_weights_path", None, "Path to checkpoint", required=True
)
flags.DEFINE_integer("checkpoint_step", None, "Checkpoint step")

# custom to bridge_data_robot
flags.DEFINE_string("ip", "localhost", "IP address of the robot")
flags.DEFINE_integer("port", 5556, "Port of the robot")
flags.DEFINE_spaceseplist("goal_eep", [0.3, 0.0, 0.15], "Goal position")
flags.DEFINE_spaceseplist("initial_eep", [0.3, 0.0, 0.15], "Initial position")
flags.DEFINE_bool("blocking", False, "Use the blocking controller")


flags.DEFINE_integer("im_size", None, "Image size", required=True)
flags.DEFINE_string("video_save_path", None, "Path to save video")
flags.DEFINE_integer("num_timesteps", 120, "num timesteps")
flags.DEFINE_integer("window_size", 2, "Observation history length")
flags.DEFINE_integer(
    "action_horizon", 4, "Length of action sequence to execute/ensemble"
)


# show image flag
flags.DEFINE_bool("show_image", False, "Show image")

##############################################################################

STEP_DURATION_MESSAGE = """
Bridge data was collected with non-blocking control and a step duration of 0.2s.
However, we relabel the actions to make it look like the data was collected with
blocking control and we evaluate with blocking control.
Be sure to use a step duration of 0.2 if evaluating with non-blocking control.
"""
STEP_DURATION = 0.2
STICKY_GRIPPER_NUM_STEPS = 1
WORKSPACE_BOUNDS = [[0.1, -0.15, -0.01, -1.57, 0], [0.45, 0.25, 0.25, 1.57, 0]]
CAMERA_TOPICS = [{"name": "/yellow/image_raw"}]
ENV_PARAMS = {
    "camera_topics": CAMERA_TOPICS,
    "override_workspace_boundaries": WORKSPACE_BOUNDS,
    "move_duration": STEP_DURATION,
}

##############################################################################


def main(_):
    # set up the widowx client
    if FLAGS.initial_eep is not None:
        assert isinstance(FLAGS.initial_eep, list)
        initial_eep = [float(e) for e in FLAGS.initial_eep]
        start_state = np.concatenate([initial_eep, [0, 0, 0, 1]])
    else:
        start_state = None

    env_params = WidowXConfigs.DefaultEnvParams.copy()
    env_params.update(ENV_PARAMS)
    env_params["start_state"] = list(start_state)
    widowx_client = WidowXClient(host=FLAGS.ip, port=FLAGS.port)
    widowx_client.init(env_params, image_size=FLAGS.im_size)
    env = WidowXGym(
        widowx_client, FLAGS.im_size, FLAGS.blocking, STICKY_GRIPPER_NUM_STEPS
    )
    if not FLAGS.blocking:
        assert STEP_DURATION == 0.2, STEP_DURATION_MESSAGE

    if FLAGS.checkpoint_step:
        # load models
        model = OctoModel.load_pretrained(
            FLAGS.checkpoint_weights_path,
            FLAGS.checkpoint_step,
        )
    else:
        model = OctoModel.load_pretrained(
            FLAGS.checkpoint_weights_path
        )
    # import pdb; pdb.set_trace()
    # wrap the robot environment
<<<<<<< HEAD
    env = UnnormalizeActionProprio(
        env, model.dataset_statistics["bridge_dataset"], normalization_type="normal"
    )
    # env = UnnormalizeActionProprio(
    #     env, model.dataset_statistics, normalization_type="normal"
    # )

    env = HistoryWrapper(env, FLAGS.horizon)
    env = TemporalEnsembleWrapper(env, FLAGS.pred_horizon)
=======
    env = HistoryWrapper(env, FLAGS.window_size)
    env = TemporalEnsembleWrapper(env, FLAGS.action_horizon)
>>>>>>> 5eaa5c69
    # switch TemporalEnsembleWrapper with RHCWrapper for receding horizon control
    # env = RHCWrapper(env, FLAGS.action_horizon)

    # create policy functions
    def sample_actions(
        pretrained_model: OctoModel,
        observations,
        tasks,
        rng,
    ):
        # add batch dim to observations
        observations = jax.tree_map(lambda x: x[None], observations)
        actions = pretrained_model.sample_actions(
            observations,
            tasks,
            rng=rng,
            unnormalization_statistics=pretrained_model.dataset_statistics[
                "bridge_dataset"
            ]["action"],
        )
        # jax.debug.breakpoint()
        # remove batch dim
        return actions[0]

    policy_fn = supply_rng(
        partial(
            sample_actions,
            model,
            argmax=FLAGS.deterministic,
            temperature=FLAGS.temperature,
        )
    )

    goal_image = jnp.zeros((FLAGS.im_size, FLAGS.im_size, 3), dtype=np.uint8)
    goal_instruction = ""

    # goal sampling loop
    while True:
        modality = click.prompt(
            "Language or goal image?", type=click.Choice(["l", "g"])
        )

        if modality == "g":
            if click.confirm("Take a new goal?", default=True):
                assert isinstance(FLAGS.goal_eep, list)
                _eep = [float(e) for e in FLAGS.goal_eep]
                goal_eep = state_to_eep(_eep, 0)
                widowx_client.move_gripper(1.0)  # open gripper

                move_status = None
                while move_status != WidowXStatus.SUCCESS:
                    move_status = widowx_client.move(goal_eep, duration=1.5)

                input("Press [Enter] when ready for taking the goal image. ")
                obs = wait_for_obs(widowx_client)
                obs = convert_obs(obs, FLAGS.im_size)
                goal = jax.tree_map(lambda x: x[None], obs)

            # Format task for the model
            task = model.create_tasks(goals=goal)
            # For logging purposes
            goal_image = goal["image_primary"][0]
            goal_instruction = ""

        elif modality == "l":
            print("Current instruction: ", goal_instruction)
            if click.confirm("Take a new instruction?", default=True):
                text = input("Instruction?")
            # Format task for the model
            task = model.create_tasks(texts=[text])
            # For logging purposes
            goal_instruction = text
            goal_image = jnp.zeros_like(goal_image)
        else:
            raise NotImplementedError()

        input("Press [Enter] to start.")

        # reset env
        obs, _ = env.reset()
        time.sleep(2.0)

        # do rollout
        last_tstep = time.time()
        images = []
        goals = []
        t = 0
        while t < FLAGS.num_timesteps:
            if time.time() > last_tstep + STEP_DURATION:
                last_tstep = time.time()

                # save images
                images.append(obs["image_primary"][-1])
                goals.append(goal_image)

                if FLAGS.show_image:
                    bgr_img = cv2.cvtColor(obs["image_primary"][-1], cv2.COLOR_RGB2BGR)
                    cv2.imshow("img_view", bgr_img)
                    cv2.waitKey(20)

                # get action
                forward_pass_time = time.time()
                action = np.array(policy_fn(obs, task), dtype=np.float64)
                print("forward pass time: ", time.time() - forward_pass_time)

                # perform environment step
                start_time = time.time()
                obs, _, _, truncated, _ = env.step(action)
                print("step time: ", time.time() - start_time)

                t += 1

                if truncated:
                    break

        # save video
        if FLAGS.video_save_path is not None:
            os.makedirs(FLAGS.video_save_path, exist_ok=True)
            curr_time = datetime.now().strftime("%Y-%m-%d_%H-%M-%S")
            save_path = os.path.join(
                FLAGS.video_save_path,
                f"{curr_time}.mp4",
            )
            video = np.concatenate([np.stack(goals), np.stack(images)], axis=1)
            imageio.mimsave(save_path, video, fps=1.0 / STEP_DURATION * 3)


if __name__ == "__main__":
    app.run(main)<|MERGE_RESOLUTION|>--- conflicted
+++ resolved
@@ -109,20 +109,8 @@
         )
     # import pdb; pdb.set_trace()
     # wrap the robot environment
-<<<<<<< HEAD
-    env = UnnormalizeActionProprio(
-        env, model.dataset_statistics["bridge_dataset"], normalization_type="normal"
-    )
-    # env = UnnormalizeActionProprio(
-    #     env, model.dataset_statistics, normalization_type="normal"
-    # )
-
-    env = HistoryWrapper(env, FLAGS.horizon)
-    env = TemporalEnsembleWrapper(env, FLAGS.pred_horizon)
-=======
     env = HistoryWrapper(env, FLAGS.window_size)
     env = TemporalEnsembleWrapper(env, FLAGS.action_horizon)
->>>>>>> 5eaa5c69
     # switch TemporalEnsembleWrapper with RHCWrapper for receding horizon control
     # env = RHCWrapper(env, FLAGS.action_horizon)
 
