import copy
import datetime
import json
import os
from functools import partial

import jax
import jax.numpy as jnp
import numpy as np
import optax
import tensorflow as tf
import tqdm
import wandb
from absl import app, flags, logging
from flax.training import checkpoints
from flax.traverse_util import flatten_dict
from ml_collections import config_flags
from visualization_lib import Visualizer

from orca.data.dataset import make_dataset, make_interleaved_dataset
from orca.data.utils.text_processing import text_processors
from orca.model import create_model_def
from orca.model.weights import weights_loaders
from orca.train_utils import (
    Timer,
    batched_apply,
    create_train_state,
    format_name_with_config,
    initialize_compilation_cache,
    shard_batch,
)

try:
    from jax_smi import initialise_tracking  # type: ignore

    initialise_tracking()
except ImportError:
    pass

FLAGS = flags.FLAGS

flags.DEFINE_string("name", "experiment", "Experiment name.")
flags.DEFINE_bool("debug", False, "Debug config (no wandb logging)")

config_dir = os.path.join(os.path.dirname(__file__), "configs")
config_flags.DEFINE_config_file(
    "config",
    os.path.join(config_dir, "train_config.py:transformer_bc"),
    "File path to the training hyperparameter configuration.",
    lock_config=False,
)


def main(_):
    initialize_compilation_cache()
    devices = jax.local_devices()
    num_devices = len(devices)
    assert FLAGS.config.batch_size % num_devices == 0

    # we shard the leading dimension (batch dimension) accross all devices evenly
    sharding = jax.sharding.PositionalSharding(devices)
    shard_fn = partial(shard_batch, sharding=sharding)

    # prevent tensorflow from using GPUs
    tf.config.set_visible_devices([], "GPU")

    # set up wandb and logging
    name = format_name_with_config(
        FLAGS.name,
        FLAGS.config.to_dict(),
    )
    wandb_id = "{name}_{time}".format(
        name=name,
        time=datetime.datetime.now().strftime("%Y%m%d_%H%M%S"),
    )
    wandb.init(
        config=FLAGS.config.to_dict(),
        id=wandb_id,
        name=name,
        mode="disabled" if FLAGS.debug else None,
        **FLAGS.config.wandb,
    )
    if FLAGS.config.save_dir is not None:
        save_dir = tf.io.gfile.join(
            FLAGS.config.save_dir,
            FLAGS.config.wandb.project,
            FLAGS.config.wandb.group or "",
            wandb_id,
        )
        wandb.config.update(dict(save_dir=save_dir), allow_val_change=True)
        logging.info("Saving to %s", save_dir)
        tf.io.gfile.makedirs(save_dir)
        with tf.io.gfile.GFile(
            os.path.join(save_dir, "config.json"), "w"
        ) as config_file:
            config_file.write(FLAGS.config.to_json_best_effort())
    else:
        save_dir = None
        logging.info("save_dir not passed in, not saving checkpoints")

    # load datasets
    if FLAGS.config.text_processor is None:
        text_processor = None
    else:
        text_processor = text_processors[FLAGS.config.text_processor](
            **FLAGS.config.text_processor_kwargs
        )

    def process_text(batch):
        if text_processor is None:
            batch.pop("language_instruction")
        else:
            batch["tasks"]["language_instruction"] = text_processor.encode(
                [s.decode("utf-8") for s in batch["language_instruction"]]
            )
            batch.pop("language_instruction")
        return batch

<<<<<<< HEAD
    sample_weights = FLAGS.config.dataset_kwargs['sample_weights'] if 'sample_weights' in FLAGS.config.dataset_kwargs else None
    train_data = (
        make_interleaved_dataset(
            FLAGS.config.dataset_kwargs['common_kwargs'],
            FLAGS.config.dataset_kwargs['data_kwargs_list'],
            train=True,
            sample_weights=sample_weights,
        )
=======
    train_data = make_dataset(**FLAGS.config.dataset_kwargs, train=True)
    action_proprio_metadata = train_data.action_proprio_metadata
    if save_dir is not None:
        with tf.io.gfile.GFile(
            os.path.join(save_dir, "action_proprio_metadata.json"), "w"
        ) as f:
            json.dump(action_proprio_metadata, f)

    train_data = (
        (train_data)
        .unbatch()
        .shuffle(FLAGS.config.shuffle_buffer_size)
        .repeat()
        .batch(FLAGS.config.batch_size)
    )
    val_data = (
        make_dataset(**FLAGS.config.dataset_kwargs, train=False)
        .unbatch()
        .shuffle(FLAGS.config.shuffle_buffer_size)
>>>>>>> 1fb17526
        .repeat()
        .batch(FLAGS.config.batch_size)
    )
    val_datas = []
    visualizers = []
    for dataset_kwargs in FLAGS.config.dataset_kwargs['data_kwargs_list']:
        val_data_kwargs = copy.deepcopy(dataset_kwargs)
        val_data_kwargs.update(**FLAGS.config.dataset_kwargs['common_kwargs'])
        val_datas.append(
                make_dataset(**val_data_kwargs, train=False)
                .unbatch()
                .shuffle(FLAGS.config.shuffle_buffer_size)
                .repeat()
                .batch(FLAGS.config.batch_size))
        visualizers.append(
            Visualizer(val_data_kwargs, text_processor=text_processor))
    train_data_iter = map(shard_fn, map(process_text, train_data.as_numpy_iterator()))
    val_data_iters = [
        map(shard_fn, map(process_text, val_data.iterator())) for val_data in val_datas]

    example_batch = next(train_data_iter)
    logging.info(f"Batch size: {example_batch['action'].shape[0]}")
    logging.info(f"Number of devices: {num_devices}")
    logging.info(
        f"Batch size per device: {example_batch['action'].shape[0] // num_devices}"
    )

    model_def = create_model_def(
        action_dim=example_batch["action"].shape[-1],
        horizon=example_batch["observation"]["image_0"].shape[1],
        **FLAGS.config.model.to_dict(),
    )

    # pretrained weights to load
    pretrained_loaders = [weights_loaders[w] for w in FLAGS.config.pretrained_weights]

    lr_schedule = optax.warmup_cosine_decay_schedule(
        init_value=0.0,
        peak_value=FLAGS.config.optimizer.learning_rate,
        warmup_steps=FLAGS.config.optimizer.warmup_steps,
        decay_steps=FLAGS.config.optimizer.decay_steps,
        end_value=0.0,
    )
    tx = optax.adam(lr_schedule)
    rng = jax.random.PRNGKey(FLAGS.config.seed)
    rng, construct_rng = jax.random.split(rng)

    train_state = create_train_state(
        construct_rng,
        model_def,
        tx,
        init_args=(
            example_batch["observation"],
            example_batch["tasks"],
            example_batch["action"],
        ),
        pretrained_loaders=pretrained_loaders,
    )
    if FLAGS.config.resume_path is not None:
        train_state = checkpoints.restore_checkpoint(
            FLAGS.config.resume_path, target=train_state
        )

    # replicate agent across devices
    # need the jnp.array to avoid a bug where device_put doesn't recognize primitives
    train_state = jax.device_put(
        jax.tree_map(jnp.array, train_state), sharding.replicate()
    )

    def loss_fn(params, state, batch, rng, train=True):
        info = state.apply_fn(
            {"params": params},
            batch["observation"],
            batch["tasks"],
            batch["action"],
            train=train,
            rngs={"dropout": rng},
        )
        return info["loss"], info

    @jax.jit
    def train_step(state, batch):
        rng, dropout_rng = jax.random.split(state.rng)
        (loss, info), grads = jax.value_and_grad(loss_fn, has_aux=True)(
            state.params, state, batch, dropout_rng, train=True
        )
        new_state = state.apply_gradients(grads=grads, rng=rng)
        return new_state, info

    @jax.jit
    def eval_step(state, batch):
        loss, info = loss_fn(state.params, state, batch, state.rng, train=False)
        return info

    @partial(jax.jit, static_argnames=("argmax", "n"))
    def get_policy_sampled_actions(state, observations, tasks, *, argmax=False, n=1):
        actions = state.apply_fn(
            {"params": state.params},
            observations,
            tasks,
            train=False,
            argmax=argmax,
            sample_shape=(n,),
            rng=state.rng,
            method="predict_action",
            rngs={"dropout": state.rng},
        )
        actions = actions[..., 0, :]

        # viz expects (batch_size, n_samples, action_dim)
        if argmax:
            actions = actions[:, None]
        else:
            actions = jnp.moveaxis(actions, 0, 1)
        return actions

    def wandb_log(info, step):
        wandb.log(flatten_dict(info, sep="/"), step=step)

    timer = Timer()
    for i in tqdm.tqdm(range(int(FLAGS.config.num_steps))):
        timer.tick("total")

        timer.tick("dataset")
        batch = next(train_data_iter)
        timer.tock("dataset")

        timer.tick("train")
        train_state, update_info = train_step(train_state, batch)
        timer.tock("train")

        if (i + 1) % FLAGS.config.eval_interval == 0:
            logging.info("Evaluating...")
            timer.tick("val")
            per_dataset_metrics = []
            for data_kwargs, val_data_iter in zip(FLAGS.config.dataset_kwargs['data_kwargs_list'], val_data_iters):
                metrics = []
                for _, batch in zip(range(FLAGS.config.num_val_batches), val_data_iter):
                    metrics.append(eval_step(train_state, batch))
                metrics = jax.tree_map(lambda *xs: np.mean(xs), *metrics)
                wandb_log({f"validation_{data_kwargs['name']}": metrics}, step=i)
                per_dataset_metrics.append(metrics)
            # log weighted aggregate metrics
            sample_weights = sample_weights if sample_weights is not None else [1.] * len(per_dataset_metrics)
            sample_weights = sample_weights / np.sum(sample_weights)    # normalize to sum to 1
            agg_metrics = jax.tree_map(
                lambda *xs: np.sum(xs), *[jax.tree_map(lambda x: x * weight, metric)
                                          for metric, weight in zip(per_dataset_metrics, sample_weights)])
            wandb_log({f"validation_aggregate": agg_metrics}, step=i)
            timer.tock("val")

            logging.info("Visualizing...")
            timer.tick("visualize")
            policy_fn = batched_apply(
                partial(get_policy_sampled_actions, train_state, argmax=False, n=8),
                FLAGS.config.batch_size,
                sharding=sharding,
            )
            for data_kwargs, visualizer in zip(FLAGS.config.dataset_kwargs['data_kwargs_list'], visualizers):
                raw_infos = visualizer.raw_evaluations(
                    policy_fn, max_trajs=100, task_definition="image"
                )
                metrics = visualizer.metrics_for_wandb(raw_infos)
                images = visualizer.visualize_for_wandb(
                    policy_fn, task_definition="image", max_trajs=8
                )
                wandb_log({f"offline_metrics_{data_kwargs['name']}": metrics,
                           f"visualizations_{data_kwargs['name']}": images}, step=i)
            timer.tock("visualize")

        if (i + 1) % FLAGS.config.save_interval == 0 and save_dir is not None:
            logging.info("Saving checkpoint...")
            checkpoint_path = checkpoints.save_checkpoint(
                save_dir, train_state, step=i + 1, keep=1e6
            )
            logging.info("Saved checkpoint to %s", checkpoint_path)

        timer.tock("total")

        if (i + 1) % FLAGS.config.log_interval == 0:
            update_info = jax.device_get(update_info)
            wandb_log(
                {"training": update_info, "timer": timer.get_average_times()}, step=i
            )


if __name__ == "__main__":
    app.run(main)<|MERGE_RESOLUTION|>--- conflicted
+++ resolved
@@ -116,7 +116,6 @@
             batch.pop("language_instruction")
         return batch
 
-<<<<<<< HEAD
     sample_weights = FLAGS.config.dataset_kwargs['sample_weights'] if 'sample_weights' in FLAGS.config.dataset_kwargs else None
     train_data = (
         make_interleaved_dataset(
@@ -125,27 +124,6 @@
             train=True,
             sample_weights=sample_weights,
         )
-=======
-    train_data = make_dataset(**FLAGS.config.dataset_kwargs, train=True)
-    action_proprio_metadata = train_data.action_proprio_metadata
-    if save_dir is not None:
-        with tf.io.gfile.GFile(
-            os.path.join(save_dir, "action_proprio_metadata.json"), "w"
-        ) as f:
-            json.dump(action_proprio_metadata, f)
-
-    train_data = (
-        (train_data)
-        .unbatch()
-        .shuffle(FLAGS.config.shuffle_buffer_size)
-        .repeat()
-        .batch(FLAGS.config.batch_size)
-    )
-    val_data = (
-        make_dataset(**FLAGS.config.dataset_kwargs, train=False)
-        .unbatch()
-        .shuffle(FLAGS.config.shuffle_buffer_size)
->>>>>>> 1fb17526
         .repeat()
         .batch(FLAGS.config.batch_size)
     )
@@ -162,6 +140,14 @@
                 .batch(FLAGS.config.batch_size))
         visualizers.append(
             Visualizer(val_data_kwargs, text_processor=text_processor))
+
+        # save normalization constants for evaluation
+        if save_dir is not None:
+            with tf.io.gfile.GFile(
+                    os.path.join(save_dir, f"action_proprio_metadata_{val_data_kwargs['name']}.json"), "w"
+            ) as f:
+                json.dump(val_datas[-1].action_proprio_metadata, f)
+
     train_data_iter = map(shard_fn, map(process_text, train_data.as_numpy_iterator()))
     val_data_iters = [
         map(shard_fn, map(process_text, val_data.iterator())) for val_data in val_datas]
